{
  "name": "app",
  "version": "0.1.0",
  "private": true,
  "dependencies": {
    "@fortawesome/fontawesome-svg-core": "^6.5.1",
    "@fortawesome/free-solid-svg-icons": "^6.5.1",
    "@testing-library/jest-dom": "^5.17.0",
    "@testing-library/react": "^13.4.0",
    "@testing-library/user-event": "^13.5.0",
    "axios": "^1.6.7",
    "react": "^18.2.0",
    "react-dom": "^18.2.0",
    "react-router-dom": "^6.22.1",
    "react-scripts": "5.0.1",
<<<<<<< HEAD
    "web-vitals": "^2.1.4",
    "websocket": "^1.0.34"
=======
    "react-select": "^5.8.0",
    "web-vitals": "^2.1.4"
>>>>>>> 06b102f5
  },
  "scripts": {
    "start": "react-scripts start --port 8080",
    "build": "react-scripts build",
    "test": "react-scripts test",
    "eject": "react-scripts eject"
  },
  "eslintConfig": {
    "extends": [
      "react-app",
      "react-app/jest"
    ]
  },
  "browserslist": {
    "production": [
      ">0.2%",
      "not dead",
      "not op_mini all"
    ],
    "development": [
      "last 1 chrome version",
      "last 1 firefox version",
      "last 1 safari version"
    ]
  }
}<|MERGE_RESOLUTION|>--- conflicted
+++ resolved
@@ -13,13 +13,8 @@
     "react-dom": "^18.2.0",
     "react-router-dom": "^6.22.1",
     "react-scripts": "5.0.1",
-<<<<<<< HEAD
     "web-vitals": "^2.1.4",
     "websocket": "^1.0.34"
-=======
-    "react-select": "^5.8.0",
-    "web-vitals": "^2.1.4"
->>>>>>> 06b102f5
   },
   "scripts": {
     "start": "react-scripts start --port 8080",
