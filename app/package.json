--- conflicted
+++ resolved
@@ -8,11 +8,7 @@
     "@testing-library/jest-dom": "^5.17.0",
     "@testing-library/react": "^13.4.0",
     "@testing-library/user-event": "^13.5.0",
-<<<<<<< HEAD
-    "mdb-react-ui-kit": "^7.2.0",
-=======
     "axios": "^1.6.7",
->>>>>>> 75258dde
     "react": "^18.2.0",
     "react-beautiful-dnd": "^13.1.1",
     "react-datetime": "^3.2.0",
