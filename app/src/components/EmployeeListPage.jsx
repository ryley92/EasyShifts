--- conflicted
+++ resolved
@@ -1,42 +1,5 @@
 import React, { useEffect, useState } from 'react';
 import { Link } from 'react-router-dom';
-<<<<<<< HEAD
-import * as socket_object from '../utils'
-
-const EmployeeListPage = () => {
-  const [employeesList, setEmployeesList] = useState('');
-
-  useEffect(() => {
-    const getEmployeesList = () => {
-      if (socket_object.useSocket() && socket_object.useSocket().readyState === WebSocket.OPEN) {
-        const request = {
-          request_id: 60,
-        };
-        socket_object.useSocket().send(JSON.stringify(request));
-      } else {
-        console.log('Socket not available or not open');
-      }
-    };
-
-    // Define a function to handle messages from the server
-    const handleMessage = (event) => {
-      const response = JSON.parse(event.data);
-      if (response.success) {
-        setEmployeesList(response.data);
-      } else {
-        console.log('Error retrieving employee list');
-      }
-    };
-
-    // Add event listener for incoming messages
-    socket_object.useSocket().addEventListener('message', handleMessage);
-
-    // Clean up function to remove event listener when component unmounts
-    return () => {
-      socket_object.useSocket().removeEventListener('message', handleMessage);
-    };
-  }, [socket_object.useSocket()]);
-=======
 import webSocket from 'ws'; // Import WebSocket library
 import axios from 'axios'; // Make sure to install axios using npm or yarn
 
@@ -88,7 +51,6 @@
       console.error('Error rejecting employee:', error);
     }
   };
->>>>>>> b57e73d3
 
   return (
     <div>
