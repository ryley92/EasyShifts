--- conflicted
+++ resolved
@@ -13,15 +13,11 @@
         if (socket && socket.readyState === WebSocket.OPEN) {
             const request = {
                 request_id: 40,
-                data: {shiftsString: shiftsString},
+                data: {shiftsString},
             };
             socket.send(JSON.stringify(request));
-<<<<<<< HEAD
-            console.log('Request for shifts has been submitted - ', request);
-=======
             console.log('Request for shifts has been submitted')
             setRequestSubmitted(true);
->>>>>>> 3b5c9b4e
         }
     };
 
