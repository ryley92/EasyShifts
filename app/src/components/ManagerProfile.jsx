<<<<<<< HEAD
import React, { useEffect } from 'react';
import { Link } from 'react-router-dom'; // Import Link component
=======
import React, {useEffect} from 'react';
import '../css/ManagerProfile.css';
import {SolarSettingsBoldDuotone} from "./Icons/SolarSettingsBoldDuotone";
import {UimSchedule} from "./Icons/UimSchedule";
import {FluentPeopleTeam20Filled} from "./Icons/Team";
>>>>>>> 0598eaf3

const ManagerProfile = ({name = "Joe's Caffe", socket}) => {
    // Implement logic to send request for employee shifts using the existing socket
    useEffect(() => {
        if (socket && socket.readyState === WebSocket.OPEN) {
            // Example request
            const request = {
                request_id: 50,
            };
            socket.send(JSON.stringify(request));
        } else {
            console.error('Socket connection is not available.');
        }
    }, [socket]);

    const createNewShifts = () => {
        // Implement logic to create new week shifts using the existing socket
        if (socket && socket.readyState === WebSocket.OPEN) {
            // Example request
            const request = {
                request_id: 80,
            };
            socket.send(JSON.stringify(request));
        } else {
            console.error('Socket connection is not available.');
        }
    };

    const getProfileRequest = () => {
        // Implement logic to send request to view employee profile using the existing socket
        if (socket && socket.readyState === WebSocket.OPEN) {
            // Example request
            const request = {
                request_id: 70,
            };
            socket.send(JSON.stringify(request));
        } else {
            console.error('Socket connection is not available.');
        }
    };

    const getEmployeesList = () => {
        // Implement logic to get list of employees using the existing socket
        if (socket && socket.readyState === WebSocket.OPEN) {
            // Example request
            const request = {
                request_id: 60,
            };
            socket.send(JSON.stringify(request));
        } else {
            console.error('Socket connection is not available.');
        }
    };

    return (
        <div className="manager-profile">
            <div className="profile-header">{name}' works management</div>

            <div className="menu">
                <a href="/manager-settings">
                    <SolarSettingsBoldDuotone className="icon" style={{width: '5em', height: '5em'}}/>
                    <br/>
                    Settings
                </a>

<<<<<<< HEAD
  const getProfileRequest = () => { // Need to change to manager-profile request (relevant id)
    // Implement logic to send request to view employee profile using the existing socket
    if (socket && socket.readyState === WebSocket.OPEN) {
      // Example request
      const request = {
        request_id: 70,
      };
      socket.send(JSON.stringify(request));
    } else {
      console.error('Socket connection is not available.');
    }
  };
=======
                <a href="/manager-schedule">
                    <UimSchedule className="icon" style={{width: '5em', height: '5em'}}/>
                    <br/>
                    Schedule
                </a>
>>>>>>> 0598eaf3

                <a href="/managing-workers">
                    <FluentPeopleTeam20Filled className="icon" style={{width: '5em', height: '5em'}}/>
                    <br/>
                    Workers
                </a>
            </div>

<<<<<<< HEAD
  return (
    <div>
      <h1>Welcome!</h1>
      <h2>What would you like to do?</h2>
      <button onClick={getEmployeesShiftsRequest}>Schedule shifts</button>
      <button onClick={createNewShifts}>Create new week shifts</button>
      <button onClick={getProfileRequest}>View my profile</button> {/*Here we need to add a function that returns the current manager data such name,user etc*/}
      {/* Use Link component for navigation */}
       <Link to="/EmployeeListPage">
        <button onClick={getEmployeesList}>View my employees</button>
      </Link>
      <div id="log"></div>
      {/* Example HTML structure with a container for displaying profile information */}
      <div id="profileContainer"></div>
    </div>
  );
=======
            <div>
                <h1>Welcome!</h1>
                <h2>What would you like to do?</h2>
                <button onClick={createNewShifts}>Create new week shifts</button>
                <button onClick={getProfileRequest}>View my profile</button>
                <button onClick={getEmployeesList}>View my employees</button>
                <div id="log"></div>
                {/* Example HTML structure with a container for displaying profile information */}
                <div id="profileContainer"></div>
            </div>
        </div>
    );
>>>>>>> 0598eaf3
};

export default ManagerProfile;<|MERGE_RESOLUTION|>--- conflicted
+++ resolved
@@ -1,13 +1,8 @@
-<<<<<<< HEAD
-import React, { useEffect } from 'react';
-import { Link } from 'react-router-dom'; // Import Link component
-=======
 import React, {useEffect} from 'react';
 import '../css/ManagerProfile.css';
 import {SolarSettingsBoldDuotone} from "./Icons/SolarSettingsBoldDuotone";
 import {UimSchedule} from "./Icons/UimSchedule";
 import {FluentPeopleTeam20Filled} from "./Icons/Team";
->>>>>>> 0598eaf3
 
 const ManagerProfile = ({name = "Joe's Caffe", socket}) => {
     // Implement logic to send request for employee shifts using the existing socket
@@ -73,26 +68,11 @@
                     Settings
                 </a>
 
-<<<<<<< HEAD
-  const getProfileRequest = () => { // Need to change to manager-profile request (relevant id)
-    // Implement logic to send request to view employee profile using the existing socket
-    if (socket && socket.readyState === WebSocket.OPEN) {
-      // Example request
-      const request = {
-        request_id: 70,
-      };
-      socket.send(JSON.stringify(request));
-    } else {
-      console.error('Socket connection is not available.');
-    }
-  };
-=======
                 <a href="/manager-schedule">
                     <UimSchedule className="icon" style={{width: '5em', height: '5em'}}/>
                     <br/>
                     Schedule
                 </a>
->>>>>>> 0598eaf3
 
                 <a href="/managing-workers">
                     <FluentPeopleTeam20Filled className="icon" style={{width: '5em', height: '5em'}}/>
@@ -101,24 +81,6 @@
                 </a>
             </div>
 
-<<<<<<< HEAD
-  return (
-    <div>
-      <h1>Welcome!</h1>
-      <h2>What would you like to do?</h2>
-      <button onClick={getEmployeesShiftsRequest}>Schedule shifts</button>
-      <button onClick={createNewShifts}>Create new week shifts</button>
-      <button onClick={getProfileRequest}>View my profile</button> {/*Here we need to add a function that returns the current manager data such name,user etc*/}
-      {/* Use Link component for navigation */}
-       <Link to="/EmployeeListPage">
-        <button onClick={getEmployeesList}>View my employees</button>
-      </Link>
-      <div id="log"></div>
-      {/* Example HTML structure with a container for displaying profile information */}
-      <div id="profileContainer"></div>
-    </div>
-  );
-=======
             <div>
                 <h1>Welcome!</h1>
                 <h2>What would you like to do?</h2>
@@ -131,7 +93,6 @@
             </div>
         </div>
     );
->>>>>>> 0598eaf3
 };
 
 export default ManagerProfile;