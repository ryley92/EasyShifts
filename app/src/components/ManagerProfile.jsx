import React, {useEffect} from 'react';
import '../css/ManagerProfile.css';
import {SolarSettingsBoldDuotone} from "./Icons/SolarSettingsBoldDuotone";
import {UimSchedule} from "./Icons/UimSchedule";
import {FluentPeopleTeam20Filled} from "./Icons/Team";
import { useSocket } from '../utils';

const ManagerProfile = ({name = "Joe's Caffe"}) => {
    const socket = useSocket();
    return (
        <div className="manager-profile">
            <div className="profile-header">{name}' works management</div>

            <div className="menu">
                <a href="/manager-settings">
                    <SolarSettingsBoldDuotone className="icon" style={{width: '5em', height: '5em'}}/>
                    <br/>
                    Settings
                </a>

                <a href="/manager-schedule">
                    <UimSchedule className="icon" style={{width: '5em', height: '5em'}}/>
                    <br/>
                    Schedule
                </a>

<<<<<<< HEAD
                <a href="/managing-workers">
                    <FluentPeopleTeam20Filled className="icon" style={{width: '5em', height: '5em'}}/>
                    <br/>
=======
                <a href="/../components/EmployeeListPage">
                    <FluentPeopleTeam20Filled className="icon" style={{ width: '5em', height: '5em' }} />
                    <br />
>>>>>>> b617f8b6
                    Workers
                </a>
            </div>
        </div>
    );
};

export default ManagerProfile;<|MERGE_RESOLUTION|>--- conflicted
+++ resolved
@@ -24,15 +24,10 @@
                     Schedule
                 </a>
 
-<<<<<<< HEAD
                 <a href="/managing-workers">
                     <FluentPeopleTeam20Filled className="icon" style={{width: '5em', height: '5em'}}/>
                     <br/>
-=======
-                <a href="/../components/EmployeeListPage">
-                    <FluentPeopleTeam20Filled className="icon" style={{ width: '5em', height: '5em' }} />
-                    <br />
->>>>>>> b617f8b6
+
                     Workers
                 </a>
             </div>
