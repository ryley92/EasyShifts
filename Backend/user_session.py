--- conflicted
+++ resolved
@@ -44,18 +44,4 @@
         Returns:
             bool: True if the user is a worker, False otherwise.
         """
-<<<<<<< HEAD
-        return not self._is_manager
-=======
-        return not self._is_manager
-
-    @property
-    def get_id(self):
-        """
-        Retrieves the user's ID.
-
-        Returns:
-            int: The user's ID.
-        """
-        return self._user_id
->>>>>>> 2c234fcf
+        return not self._is_manager