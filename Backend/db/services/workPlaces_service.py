--- conflicted
+++ resolved
@@ -34,12 +34,19 @@
         Returns:
             List[Tuple[int, str]]: A list of tuples containing worker IDs and names.
         """
-<<<<<<< HEAD
-        # Get active users by workplace ID from the repository
-        active_users = self.repository.get_active_users_by_workplace_id(workplace_id)
+        # Get the workplace ID for the specified user
+        workplace_id = self.repository.get_workplace_id_by_user_id(user_id)
 
-        # Extract worker IDs and names from active users
-        worker_info = [(user.id, user.name) for user in active_users]
+        if workplace_id is not None:
+            # Get all active users in the workplace by workplace ID
+            active_users = self.repository.get_active_users_by_workplace_id(workplace_id)
+
+            # Construct a list of tuples containing worker IDs and names
+            active_workers = [(user.id, user.name) for user in active_users]
+            return active_workers
+        else:
+            # If the user does not work in any workplace, return an empty list
+            return []
 
         return worker_info
 
@@ -53,19 +60,4 @@
         Returns:
             int | None: The workplace ID if the user works in a workplace, else None.
         """
-        return self.repository.get_workplace_by_worker_id(user_id).id
-=======
-        # Get the workplace ID for the specified user
-        workplace_id = self.repository.get_workplace_id_by_user_id(user_id)
-
-        if workplace_id is not None:
-            # Get all active users in the workplace by workplace ID
-            active_users = self.repository.get_active_users_by_workplace_id(workplace_id)
-
-            # Construct a list of tuples containing worker IDs and names
-            active_workers = [(user.id, user.name) for user in active_users]
-            return active_workers
-        else:
-            # If the user does not work in any workplace, return an empty list
-            return []
->>>>>>> 2c234fcf
+        return self.repository.get_workplace_by_worker_id(user_id).id