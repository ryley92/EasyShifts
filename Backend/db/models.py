<<<<<<< HEAD
from sqlalchemy import Column, String, Boolean, Date, Enum, PrimaryKeyConstraint, ForeignKey, DateTime, Integer
=======
import datetime
from sqlalchemy import Column, String, Boolean, Date, Enum, PrimaryKeyConstraint, ForeignKey, DateTime, JSON, func
>>>>>>> 06b102f5
from sqlalchemy.ext.declarative import declarative_base
from uuid import uuid4
import enum

Base = declarative_base()

NAMES_LEN = 20
PASS_LEN = 50
ID_LEN = 500
REQUEST_LEN = 255


class User(Base):
    """
    Represents a user in the system.

    Attributes:
        id (str): Unique identifier for the user.
        username (str): User's unique username.
        password (str): User's password.
        isManager (bool): Indicates if the user is a manager.
        isActive (bool): Indicates if the user account is active. Default is True.
        isApproval (bool): Indicates if the user is approved. Default is False.
        name (str): User's name.
    """
    __tablename__ = "users"

    id = Column(Integer, primary_key=True, index=True, nullable=False)  # userID
    username = Column(String(NAMES_LEN), unique=True, nullable=False)
    password = Column(String(PASS_LEN), nullable=False)
    isManager = Column(Boolean, nullable=False)
    isActive = Column(Boolean, nullable=False, default=True)
    isApproval = Column(Boolean, nullable=False, default=False)
    name = Column(String(NAMES_LEN), nullable=False)


class WorkPlace(Base):
    """
    Represents a workplace associated with a user.

    Attributes:
        id (str): Unique identifier for the user.
        workPlaceID (int): Unique identifier for the workplace association.
    """
    __tablename__ = "workPlaces"

    id = Column(String(ID_LEN), ForeignKey('users.id'), primary_key=True, index=True, nullable=False)  # userID
    workPlaceID = Column(String(ID_LEN), nullable=False)


class UserRequest(Base):
    """
    Represents user request for shifts.

    Attributes:
        id (str): Unique identifier for the user that send the request.
        modifyAt (DateTime): Date and time of the modification.
        requests (str): User's request details.
    """
    __tablename__ = "userRequests"

    id = Column(String(ID_LEN), ForeignKey('users.id'), primary_key=True, index=True)  # userID
    modifyAt = Column(DateTime)
    requests = Column(String(REQUEST_LEN))


class ShiftPart(enum.Enum):
    """Represents possible shift parts."""
    Morning = 'morning'
    Noon = 'noon'
    Evening = 'evening'


class Shift(Base):
    """
    Represents shifts in the system.

    Attributes:
        id (int): Unique identifier for the shift.
        workPlaceID (int): Identifier for the associated workplace.
        shiftDate (Date): Date and time of the shift.
        shiftPart (str): Part of the day for the shift (e.g., 'morning', 'noon', 'evening').
    """
    __tablename__ = "shifts"

    id = Column(String(ID_LEN), primary_key=True, index=True, default=uuid4)  # shiftID
    workPlaceID = Column(String(ID_LEN), nullable=False)
    shiftDate = Column(Date, nullable=False)
    shiftPart = Column(Enum(ShiftPart), nullable=False)


class ShiftWorker(Base):
    """
    Represents all shifts of all workers.

    Attributes:
        shiftID (int): ID of the associated shift.
        userID (int): ID of the associated user.
    """
    __tablename__ = "shiftWorkers"

    shiftID = Column(String(ID_LEN), ForeignKey('shifts.id'), nullable=False)
    userID = Column(String(ID_LEN), ForeignKey('users.id'), nullable=False)

    __table_args__ = (
        PrimaryKeyConstraint('shiftID', 'userID'),
    )


class ShiftBoard(Base):
    """
    Represents the workplace's shift-board.

    Attributes:
        weekStartDate (Date): Start date of the week.
        workplaceID (str): ID of the associated workplace.
        isPublished (bool): Indicates if the shift is published and visible to workers.
        content (JSON): Stores the shift-board content.
        preferences (JSON): Stores workplace's preferences/settings.
            - number_of_shifts_per_day
            - max_workers_per_shift
            - closed_days
            - etc.
        requests_window_start (DateTime): Start date and time of the requests window.
        requests_window_end (DateTime): End date and time of the requests window.
    """
    __tablename__ = "shiftBoards"

    weekStartDate = Column(Date, nullable=False, default=lambda: next_sunday())
    workplaceID = Column(String(ID_LEN), ForeignKey('users.id'), nullable=False)
    isPublished = Column(Boolean, nullable=False, default=False)
    content = Column(JSON, default=dict)
    preferences = Column(JSON, default=dict)
    requests_window_start = Column(DateTime)
    requests_window_end = Column(DateTime)

    __table_args__ = (
        PrimaryKeyConstraint('weekStartDate', 'workplaceID'),
    )


# Define the next_sunday function to be used as the default value
def next_sunday():
    today = datetime.date.today()
    days_until_sunday = (6 - today.weekday() + 7) % 7
    return today + datetime.timedelta(days=days_until_sunday)<|MERGE_RESOLUTION|>--- conflicted
+++ resolved
@@ -1,9 +1,5 @@
-<<<<<<< HEAD
-from sqlalchemy import Column, String, Boolean, Date, Enum, PrimaryKeyConstraint, ForeignKey, DateTime, Integer
-=======
 import datetime
-from sqlalchemy import Column, String, Boolean, Date, Enum, PrimaryKeyConstraint, ForeignKey, DateTime, JSON, func
->>>>>>> 06b102f5
+from sqlalchemy import Column, String, Boolean, Date, Enum, PrimaryKeyConstraint, ForeignKey, DateTime, JSON, func, Integer
 from sqlalchemy.ext.declarative import declarative_base
 from uuid import uuid4
 import enum
@@ -31,7 +27,7 @@
     """
     __tablename__ = "users"
 
-    id = Column(Integer, primary_key=True, index=True, nullable=False)  # userID
+    id = Column(Integer, primary_key=True, index=True, nullable=False)  # userID  # TODO: MAKE IT UUID
     username = Column(String(NAMES_LEN), unique=True, nullable=False)
     password = Column(String(PASS_LEN), nullable=False)
     isManager = Column(Boolean, nullable=False)
