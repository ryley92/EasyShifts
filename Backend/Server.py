import websockets
import asyncio
import json

from Backend.db.controllers.users_controller import UsersController
from Backend.db.controllers.workPlaces_controller import WorkPlacesController
from Backend.main import initialize_database_and_session
<<<<<<< HEAD
from Backend.user_session import UserSession

# Initialize the database and session
db, _ = initialize_database_and_session()

# Global variable declaration
=======
from Backend.db.controllers.users_controller import UsersController
from Backend.user_session import UserSession

db, _ = initialize_database_and_session()
>>>>>>> 12ccb327
user_session = None


def handle_login(data):
    global user_session  # Declare user_session as a global variable

<<<<<<< HEAD
    # Access the username and password
    username = data['username']
    password = data['password']

    # Initialize the users controller, passing the database session
    users_controller = UsersController(db)

    # Check if the user exists and is a manager
    user_exists, is_manager = users_controller.check_user_existence_and_manager_status(username, password)
    print(user_exists)
    print(is_manager)
    if user_exists:
        # Retrieve the actual user ID from the database
        user_id = users_controller.get_user_id_by_username_and_password(username, password)

        # Create a UserSession object if the user exists
        user_session = UserSession(user_id=user_id, is_manager=is_manager)

    # Return the pair of boolean values
    response = [user_exists, is_manager]
    return response

=======
    # Crate a UserSession object and assign it to the global variable
    # user_session = UserSession(user_id=..., is_manager=...)

    pass
>>>>>>> 12ccb327


def handle_employee_signin(data):
    pass


def handle_manager_signin(data):
    """
    Handles the manager signin process by creating a new user using the UsersController.

    Parameters:
        data (dict): A dictionary containing user data for signin.
            Example: {'username': 'manager1', 'password': 'password123', 'isManager': True, 'isActive': True, 'name': 'Place Name'}
    """
    user_controller = UsersController(db)
    user_controller.create_entity(data)


def handle_employee_shifts_request(data):
    pass


def handle_manager_shifts(data):
    pass


<<<<<<< HEAD
def handle_employee_list():
    if user_session is None:
        print("User session not found.")
        return
    # Check if the user can access manager-specific pages
    if user_session.can_access_manager_page():
        # Initialize the workplaces controller, passing the database session
        work_places_controller = WorkPlacesController(db)

        # Retrieve the user ID from the user session
        user_id = user_session.get_user_id()

        # Retrieve the workplace ID for the specified user
        workplace_id = work_places_controller.get_workplace_id_by_userid(user_id)

        if workplace_id is not None:
            return work_places_controller.get_active_workers_for_user(user_id)
        else:
            print("User does not work in any workplace.")
            return None
    else:
        print("User does not have access to manager-specific pages.")
        return None

=======
def handle_employee_list(data):
    pass
>>>>>>> 12ccb327


def handle_send_profile():
    pass


def get_request(msg):
    # Assuming the request ID is the first two bytes of the received data
    data = json.loads(msg)

    # Extract the request_id and data
    request_id = data.get('request_id', None)
    # Extract the rest of the data
    request_data = data.get('data', None)
    return request_id, request_data


def handle_request(request_id, data):
    if request_id == 10:
        # Login request handling
        print("Received Login request")
        print(data)

        response = handle_login(data)
        return response

    elif request_id == 20:
        # Employee Sign in request handling
        print("Received Employee Sign in request")
        print(data)
        handle_employee_signin(data)

    elif request_id == 30:
        # Manager Sign in request handling
        print("Received Manager Sign in request")
        print(data)
        handle_manager_signin(data)

    elif request_id == 40:
        # Employee's Shifts Request handling
        print("Received Employee's Shifts Request")
        handle_employee_shifts_request(data)

    elif request_id == 50:
        # Manager Shifts inserting Request handling
        print("Received Manager Shifts inserting Request")
        handle_manager_shifts(data)

    elif request_id == 60:
        # Employees list request handling
        print("Received Employees list request")
        handle_employee_list()

    elif request_id == 70:
        # Employees list request handling
        print("Send user profile")
        handle_send_profile()

    else:
        print("Unknown request ID:", request_id)


async def handle_client(websocket, path):
    try:
        async for message in websocket:
            # Parse the JSON message
            data = json.loads(message)

            # Extract the request_id and data
            request_id = data.get('request_id', None)
            request_data = data.get('data', None)

            response = handle_request(request_id, request_data)
            json_data = json.dumps(response)
            await websocket.send(json_data)
            print(response)

    except websockets.exceptions.ConnectionClosed:
        print(f"Connection closed for {websocket.remote_address}")


async def start_server():
    db, _ = initialize_database_and_session()
    async with websockets.serve(handle_client, "localhost", 8080):
        print("Server started")
        await asyncio.Future()  # Keep the server running until Enter is pressed


asyncio.run(start_server())

if __name__ == "__main__":
    asyncio.run(start_server())<|MERGE_RESOLUTION|>--- conflicted
+++ resolved
@@ -1,30 +1,22 @@
+from Backend.db.controllers.users_controller import UsersController
+from Backend.db.controllers.workPlaces_controller import WorkPlacesController
+from Backend.user_session import UserSession
+from Backend.main import initialize_database_and_session
 import websockets
 import asyncio
 import json
-
-from Backend.db.controllers.users_controller import UsersController
-from Backend.db.controllers.workPlaces_controller import WorkPlacesController
-from Backend.main import initialize_database_and_session
-<<<<<<< HEAD
-from Backend.user_session import UserSession
 
 # Initialize the database and session
 db, _ = initialize_database_and_session()
 
 # Global variable declaration
-=======
-from Backend.db.controllers.users_controller import UsersController
-from Backend.user_session import UserSession
 
-db, _ = initialize_database_and_session()
->>>>>>> 12ccb327
 user_session = None
 
 
 def handle_login(data):
     global user_session  # Declare user_session as a global variable
 
-<<<<<<< HEAD
     # Access the username and password
     username = data['username']
     password = data['password']
@@ -47,12 +39,10 @@
     response = [user_exists, is_manager]
     return response
 
-=======
     # Crate a UserSession object and assign it to the global variable
     # user_session = UserSession(user_id=..., is_manager=...)
 
     pass
->>>>>>> 12ccb327
 
 
 def handle_employee_signin(data):
@@ -79,7 +69,6 @@
     pass
 
 
-<<<<<<< HEAD
 def handle_employee_list():
     if user_session is None:
         print("User session not found.")
@@ -104,10 +93,6 @@
         print("User does not have access to manager-specific pages.")
         return None
 
-=======
-def handle_employee_list(data):
-    pass
->>>>>>> 12ccb327
 
 
 def handle_send_profile():
