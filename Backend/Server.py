from __future__ import annotations
<<<<<<< HEAD

from Backend.handlers.employee_list import handle_employee_approval, handle_employee_rejection
=======
from Backend.db.controllers.shifts_controller import ShiftsController, convert_shifts_for_client
>>>>>>> 2ef09fb3
from Backend.user_session import UserSession
from Backend.main import initialize_database_and_session
import websockets
import asyncio
import json
from Backend.handlers import login, employee_signin, manager_signin, employee_shifts_request, \
    get_employee_requests, manager_insert_shifts, employee_list, send_profile, manager_schedule, \
    send_shifts_to_employee, make_shifts
# Initialize the database and session
db, _ = initialize_database_and_session()

# Global variable declaration
user_session: UserSession | None = None


def handle_request(request_id, data):
    global user_session
    if request_id == 10:
        # Login request handling
        print("Received Login request")
        print(data)

        response, user_session = login.handle_login(data)
        return {"request_id": request_id, "data": response}

    elif request_id == 20:
        # Employee Sign in request handling
        print("Received Employee Sign in request")
        user_session = employee_signin.handle_employee_signin(data)

    elif request_id == 30:
        # Manager Sign in request handling
        print("Received Manager Sign in request")
        user_session = manager_signin.handle_manager_signin(data)

    elif request_id == 40:
        # Employee's Shifts Request handling
        print("Received Employee's Shifts Request")
        employee_shifts_request.handle_employee_shifts_request(data, user_session)

    elif request_id == 50:
        # Manager Get Employees Requests Request
        print("Received Manager Get Employees Requests Request")
        return get_employee_requests.handle_get_employee_requests(data, user_session)

    elif request_id == 55:
        # Manager Shifts inserting Request handling
        print("Received Manager Shifts inserting Request")
        manager_insert_shifts.handle_manager_insert_shifts(data, user_session)

    elif request_id == 60:
        # Employees list request handling
        print("Received Employees list request")
        return employee_list.handle_employee_list(user_session)

<<<<<<< HEAD
    elif request_id == 62:
        # Employee approval request handling
        print("Received Employee Approval request")
        return {"success": handle_employee_approval(data, user_session)}

    elif request_id == 64:
        # Employee rejection request handling
        print("Received Employee Rejection request")
        return {"success": handle_employee_rejection(data, user_session)}

=======
>>>>>>> 2ef09fb3
    elif request_id == 70:
        # Send user profile handling
        print("Send user profile")
        profile_data = send_profile.handle_send_profile(user_session)
        return {"request_id": request_id, "success": True, "data": profile_data}
<<<<<<< HEAD
=======

    # elif request_id == 72:
    #     # Employee approval request handling
    #     print("Received Employee Approval request")
    #     return {"success": handle_employee_approval(data)}
    #
    # elif request_id == 74:
    #     # Employee rejection request handling
    #     print("Received Employee Rejection request")
    #     return {"success": handle_employee_rejection(data)}
>>>>>>> 2ef09fb3

    elif request_id == 80:
        # Make new week shifts
        print("Make new week shifts")
        make_shifts.make_shifts(user_session)

    elif request_id == 90:
        # Get Employee's shifts handling
        print("Send employees shifts")
        employees_shifts = send_shifts_to_employee.handle_send_shifts(user_session)
        return employees_shifts

    elif request_id == 91:
        # Get Employees Requests Data
        print("Get Employees Requests Data")
        res = manager_schedule.watch_workers_requests(user_session)
        print(res)
        return {"request_id": request_id, "data": res}

    elif request_id == 93:
        # Get all workers
        print("Get all workers")
        res = manager_schedule.get_all_workers_names_by_workplace_id(user_session)
        print(res)
        return {"request_id": request_id, "data": res}

    elif request_id == 95:
        # Get preferences
        print("Get preferences")
        res = manager_schedule.handle_get_preferences(user_session)
        print(res)
        return {"request_id": request_id, "data": res}

    elif request_id == 97:
        # Get start date
        print("Get start date")
        res = manager_schedule.handle_get_start_date(user_session).isoformat()  # Convert to ISO format
        print(res)
        return {"request_id": request_id, "data": res}

    elif request_id == 98:
        # Get assigned shifts
        print("Get assigned shifts")
        res = manager_schedule.handle_get_assigned_shifts(user_session, data)
        print(res)
        return {"request_id": request_id, "data": res}

    elif request_id == 99:
        # Change schedule
        print("Get change schedule")
        manager_schedule.handle_schedules(user_session.get_id, data)
        return {"request_id": request_id, "success": True}

    elif request_id == 991:
        # Set preferences
        print("Set preferences")
        manager_schedule.handle_save_preferences(user_session.get_id, data)
        return {"request_id": request_id, "success": True}

    elif request_id == 992:
        # Set schedule window time
        print("Set schedule window time")
        manager_schedule.open_requests_windows(user_session.get_id, data)
        manager_schedule.get_last_shift_board_window_times(user_session.get_id)
        return {"request_id": request_id, "success": True}

    else:
        print("Unknown request ID:", request_id)


async def handle_client(websocket, path):
    print("new client connected")
    try:
        async for message in websocket:
            # Parse the JSON message
            data = json.loads(message)
            print("Received data:", data)

            # Extract the request_id and data
            request_id = data.get('request_id', None)
            request_data = data.get('data', None)

            print("Request ID:", request_id)
            print("Data:", request_data)

            response = handle_request(request_id, request_data)
            json_data = json.dumps(response)
            await websocket.send(json_data)
            print(response)
    except websockets.exceptions.ConnectionClosed:
        print(f"Connection closed for {websocket.remote_address}")
    except Exception as e:
        if "User session not found" in str(e):
            # Handle the "User session not found" exception here
            print("User session not found. Sending an appropriate response.")
            await websocket.send("User session not found. Please log in.")
        else:
            # Handle other exceptions
            print(f"An unexpected error occurred: {e}")
            await websocket.send("An unexpected error occurred. Please try again later.")


async def start_server():
    try:
        async with websockets.serve(handle_client, "localhost", 8080):
            print("Server started")
            await asyncio.Future()  # Keep the server running until Enter is pressed
    except asyncio.CancelledError:
        print("Server stopped.")
        exit(0)
    except Exception as e:
        print(f"An unexpected error occurred: {e}")


asyncio.run(start_server())

if __name__ == "__main__":
    asyncio.run(start_server())<|MERGE_RESOLUTION|>--- conflicted
+++ resolved
@@ -1,10 +1,6 @@
 from __future__ import annotations
-<<<<<<< HEAD
-
 from Backend.handlers.employee_list import handle_employee_approval, handle_employee_rejection
-=======
 from Backend.db.controllers.shifts_controller import ShiftsController, convert_shifts_for_client
->>>>>>> 2ef09fb3
 from Backend.user_session import UserSession
 from Backend.main import initialize_database_and_session
 import websockets
@@ -60,7 +56,6 @@
         print("Received Employees list request")
         return employee_list.handle_employee_list(user_session)
 
-<<<<<<< HEAD
     elif request_id == 62:
         # Employee approval request handling
         print("Received Employee Approval request")
@@ -71,26 +66,11 @@
         print("Received Employee Rejection request")
         return {"success": handle_employee_rejection(data, user_session)}
 
-=======
->>>>>>> 2ef09fb3
     elif request_id == 70:
         # Send user profile handling
         print("Send user profile")
         profile_data = send_profile.handle_send_profile(user_session)
         return {"request_id": request_id, "success": True, "data": profile_data}
-<<<<<<< HEAD
-=======
-
-    # elif request_id == 72:
-    #     # Employee approval request handling
-    #     print("Received Employee Approval request")
-    #     return {"success": handle_employee_approval(data)}
-    #
-    # elif request_id == 74:
-    #     # Employee rejection request handling
-    #     print("Received Employee Rejection request")
-    #     return {"success": handle_employee_rejection(data)}
->>>>>>> 2ef09fb3
 
     elif request_id == 80:
         # Make new week shifts
