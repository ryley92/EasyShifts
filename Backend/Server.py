<<<<<<< HEAD

from Backend.db.controllers.userRequests_controller import UserRequestsController
=======
from __future__ import annotations
from enum import Enum
>>>>>>> aa48c619
from Backend.db.controllers.users_controller import UsersController
from Backend.db.controllers.shifts_controller import ShiftsController, convert_shifts_for_client
from Backend.db.controllers.workPlaces_controller import WorkPlacesController
from Backend.db.controllers.userRequests_controller import UserRequestsController
from Backend.db.controllers.shiftWorkers_controller import ShiftWorkersController
from Backend.user_session import UserSession
from Backend.main import initialize_database_and_session
from Backend.db.models import ShiftPart
import websockets
import asyncio
import json
<<<<<<< HEAD
import datetime

=======
from datetime import datetime, timedelta
>>>>>>> aa48c619

# Initialize the database and session
db, _ = initialize_database_and_session()

# Global variable declaration
user_session: UserSession | None = None


class DayName(Enum):  # I moved this class over here cuz it's not supposed to be in the models file
    Sunday = 'Sunday'
    Monday = 'Monday'
    Tuesday = 'Tuesday'
    Wednesday = 'Wednesday'
    Thursday = 'Thursday'
    Friday = 'Friday'
    Saturday = 'Saturday'


def handle_login(data):
    global user_session  # Declare user_session as a global variable

    # Access the username and password
    username = data['username']
    password = data['password']

    # Initialize the users controller, passing the database session
    users_controller = UsersController(db)

    # Check if the user exists and is a manager
    user_exists, is_manager = users_controller.check_user_existence_and_manager_status(username, password)

    if user_exists:
        # Retrieve the actual user ID from the database
        user_id = users_controller.get_user_id_by_username_and_password(username, password)

        # Create a UserSession object if the user exists
        user_session = UserSession(user_id=user_id, is_manager=is_manager)
    else:
        print("user doesnt exist!")
    # TODO: else: send a message to the client that the user does not exist

    # Return the pair of boolean values
    response = [user_exists, is_manager]
    return response


def handle_employee_signin(data):
<<<<<<< HEAD

    # Get the relevant data from the packet
    username = data['employeeUsername']
    password = data['employeePassword']
=======
    # Get the relevant data from the packet
    username = data['username']
    password = data['password']
>>>>>>> aa48c619
    business_id = data['businessNumber']
    name = data['employeeName']

    # Access the relevant db controllers
    user_controller = UsersController(db)
    work_places_controller = WorkPlacesController(db)
    user_requests_controller = UserRequestsController(db)

    # Insert data into Users table
    user_data = {
        'username': username,
        'password': password,
        'name': name,
        'isManager': False,
        'isActive': True,
<<<<<<< HEAD

    }
    user = user_controller.create_entity(user_data)
=======
    }
    user_controller.create_entity(user_data)
>>>>>>> aa48c619

    # Insert data into workPlaces table
    work_place_data = {
        'workPlaceID': business_id,
<<<<<<< HEAD
        'id': user.user_id
    }
    work_place = work_places_controller.create_entity(work_place_data)

    # Insert data into userRequests table
    user_request_data = {
        'ModifyAt': datetime.datetime.now(),
        'Requests': '...',
        'id': user.user_id

    }
    user_request = user_requests_controller.create_entity(user_request_data)



























    pass
=======
        'id': user_controller.get_user_id_by_username_and_password(username, password)
    }
    work_places_controller.create_entity(work_place_data)

    # Insert data into userRequests table
    user_request_data = {
        'id': user_controller.get_user_id_by_username_and_password(username, password),
        'modifyAt': datetime.now(),
        'requests': '...'

    }
    user_requests_controller.create_entity(user_request_data)

    login_data = {"username": data["username"], "password": data["password"]}
    handle_login(login_data)
>>>>>>> aa48c619


def handle_manager_signin(data):
    """
        Handles the manager signin process by creating a new user using the UsersController.

        Parameters:
            data (dict): A dictionary containing user data for signin.
                Example: {'username': 'manager1', 'password': 'password123', 'isManager': True, 'isActive': True, 'name': 'Place Name'}
        """
    # TODO: Add a check to see if the user is already logged in. If so, return an error message to the client.

    # TODO: Add a check to see if the username already exists. If so, return an error message to the client.

    # TODO: Add a check to see if the workplace name already exists. If so, return an error message to the client.

    # TODO: Add a check to see if username is valid. If not, return an error message to the client.

    # TODO: Add a check to see if password is valid. If not, return an error message to the client.

    # Initialize the users controller, passing the database session
    user_controller = UsersController(db)
    user_controller.create_entity(data)

    # Send the username and password to the login function to create a user session
    login_data = {"username": data["username"], "password": data["password"]}
    handle_login(login_data)  # NEVER BEEN TESTED! Depends on the `handle_login` function to work properly.

    return None  # Should not return a response to the client


def handle_employee_shifts_request(data):
    if user_session is None:
        print("User session not found.")
        return False
    user_id = user_session.get_id
    shifts_string = data.get('shiftsString')

    shifts_request_data = {"id": user_id, "modifyAt": datetime.now(), "requests": shifts_string}
    user_request_controller = UserRequestsController(db)
    user_request_controller.update_entity(user_id, shifts_request_data)


def handle_get_employee_requests(data):
    if user_session is None:
        print("User session not found.")
        return False

    if user_session.can_access_manager_page():
        work_places_controller = WorkPlacesController(db)
        user_id = user_session.get_id
        workplace_id = work_places_controller.get_workplace_id_by_user_id(user_id)
        if workplace_id is not None:
            # Assuming get_active_workers_for_user returns a list of active workers
            active_workers = work_places_controller.get_active_workers_for_user(user_id)
            employees_requests = {}
            user_requests_controller = UserRequestsController(db)
            for worker in active_workers:
                employees_requests[worker[1]] = user_requests_controller.get_request_by_userid(worker[0])

            return employees_requests

        else:
            print("User does not work in any workplace.")
            return False
    else:
        print("User does not have access to manager-specific pages.")
        return False


def handle_manager_insert_shifts(data):
    if user_session is None:
        print("User session not found.")
        return False

    if user_session.can_access_manager_page():
        work_places_controller = WorkPlacesController(db)
        shifts_controller = ShiftsController(db)
        shift_workers_controller = ShiftWorkersController(db)
        user_request_controller = UserRequestsController(db)
        users_controller = UsersController(db)
        employee_id = users_controller.get_user_id_by_username(data["username"])
        employee_request = user_request_controller.get_request_by_userid(employee_id)
        days = [DayName.Sunday, DayName.Monday, DayName.Tuesday, DayName.Wednesday, DayName.Thursday, DayName.Friday,
                DayName.Saturday]
        shift_parts = [ShiftPart.Morning, ShiftPart.Noon, ShiftPart.Evening]
        shifts = employee_request.split('_')
        for shift in shifts:
            shift_time, insert = shift.split('-')
            if insert == 't':
                part = 'm'
                if shift_time[1] == 'n':
                    part = shift_parts[1].value
                elif shift_time[1] == 'e':
                    part = shift_parts[2].value
                shift_id = shifts_controller.get_shift_id_by_day_and_part_and_workplace(
                    days[int(shift_time[0]) - 1].name, part, user_session.get_id)
                if shift_id is not None:
                    shift_worker = {'shiftID': shift_id, 'userID': employee_id}
                    shift_workers_controller.create_entity(shift_worker)

    else:
        print("User does not have access to manager-specific pages.")
        return False


def make_shifts():
    if user_session is None:
        print("User session not found.")
        return False

    if user_session.can_access_manager_page():
        shifts_controller = ShiftsController(db)
        current_date = datetime.now()
        next_sunday = current_date + timedelta(days=(6 - current_date.weekday() + 1) % 7)
        next_week_dates = [next_sunday + timedelta(days=i) for i in range(7)]
        shift_parts = [ShiftPart.Morning, ShiftPart.Noon, ShiftPart.Evening]
        days = [DayName.Sunday, DayName.Monday, DayName.Tuesday, DayName.Wednesday, DayName.Thursday, DayName.Friday,
                DayName.Saturday]
        for date in next_week_dates:
            for i in range(0, 3):
                shift = {"workPlaceID": user_session.get_id, "shiftDate": date.strftime("%Y-%m-%d"),
                         "shiftPart": shift_parts[i].value,
                         "shiftDay": days[datetime.strptime(date.strftime("%Y-%m-%d"), "%Y-%m-%d").weekday()].name}
                shifts_controller.create_entity(shift)

    else:
        print("User does not have access to manager-specific pages.")
        return False


def handle_employee_list():
    if user_session is None:
        print("User session not found.")
        return False

    if user_session.can_access_manager_page():
        work_places_controller = WorkPlacesController(db)
        user_id = user_session.get_id
        workplace_id = work_places_controller.get_workplace_id_by_user_id(user_id)
        if workplace_id is not None:
            # Assuming get_active_workers_for_user returns a list of active workers
            active_workers = work_places_controller.get_active_workers_for_user(user_id)

            # Convert list of tuples to a string
            active_workers_str = ' ,'.join(f'{worker[0]}: {worker[1]}' for worker in active_workers)

            return active_workers_str  # return active workers as a string
        else:
            print("User does not work in any workplace.")
            return False
    else:
        print("User does not have access to manager-specific pages.")
        return False


def handle_send_profile() -> dict:
    """
    Handles the request to send the user's profile data to the client.

    Returns:
        dict: A dictionary containing the user's profile data.
              The structure of the dictionary depends on the user's role (manager or worker).
    Raises:
        Exception: If the user session is not found.
    """
    if user_session is None:
        raise Exception("User session not found.")

    # Retrieve the user ID from the user session
    user_id = user_session.get_id

    # Initialize the users controller
    users_controller = UsersController(db)

    # Initialize the workplaces controller
    work_places_controller = WorkPlacesController(db)

    # Initialize the shifts controller
    shifts_controller = ShiftsController(db)

    # Create a dictionary to hold the returned data by key-value pairs
    returned_data = {
        "user_id": user_id,
        "username": users_controller.get_username_by_id(user_id)
    }

    # Retrieve the user's profile
    if user_session.can_access_manager_page():
        # Add manager-specific data to the dictionary
        returned_data["workplace_name"] = users_controller.get_name_by_id(user_id)  # name of manager = workplace name
        future_shifts = shifts_controller.get_future_shifts_for_workplace(user_id)  # user_id of manager = workplace_id
        future_shifts_for_client = convert_shifts_for_client(future_shifts, db)
        returned_data["future_shifts"] = future_shifts_for_client
    else:
        # Add worker-specific data to the dictionary
        returned_data["name"] = users_controller.get_name_by_id(user_id)
        returned_data["workplace_name"] = work_places_controller.get_workplace_name_by_worker_id(user_id)
        future_shifts = shifts_controller.get_future_shifts_for_user(user_id)
        future_shifts_for_client = convert_shifts_for_client(future_shifts, db, is_manager=False)
        returned_data["future_shifts"] = future_shifts_for_client

    # Return the dictionary
    return returned_data


def handle_request(request_id, data):
    if request_id == 10:
        # Login request handling
        print("Received Login request")
        print(data)

        return handle_login(data)

    elif request_id == 20:
        # Employee Sign in request handling
        print("Received Employee Sign in request")
        handle_employee_signin(data)

    elif request_id == 30:
        # Manager Sign in request handling
        print("Received Manager Sign in request")
        handle_manager_signin(data)

    elif request_id == 40:
        # Employee's Shifts Request handling
        print("Received Employee's Shifts Request")
        handle_employee_shifts_request(data)

    elif request_id == 50:
        # Manager Get Employees Requests Request
        print("Received Manager Get Employees Requests Request")
        return handle_get_employee_requests(data)

    elif request_id == 55:
        # Manager Shifts inserting Request handling
        print("Received Manager Shifts inserting Request")
        handle_manager_insert_shifts(data)

    elif request_id == 60:
        # Employees list request handling
        print("Received Employees list request")
        return handle_employee_list()

    elif request_id == 70:
        # Employees list request handling
        print("Send user profile")
        profile_data = handle_send_profile()
        return {"request_id": request_id, "success": True, "data": profile_data}

    elif request_id == 80:
        # Make new week shifts
        print("Make new week shifts")
        make_shifts()

    else:
        print("Unknown request ID:", request_id)


async def handle_client(websocket, path):
    try:
        async for message in websocket:
            # Parse the JSON message
            data = json.loads(message)

            # Extract the request_id and data
            request_id = data.get('request_id', None)
            request_data = data.get('data', None)

            response = handle_request(request_id, request_data)
            json_data = json.dumps(response)
            await websocket.send(json_data)
            print(response)

    except websockets.exceptions.ConnectionClosed:
        print(f"Connection closed for {websocket.remote_address}")


async def start_server():
    try:
        db, _ = initialize_database_and_session()
        async with websockets.serve(handle_client, "localhost", 8080):
            print("Server started")
            await asyncio.Future()  # Keep the server running until Enter is pressed
    except asyncio.CancelledError:
        print("Server stopped.")
        exit(0)
    except Exception as e:
        print(f"An unexpected error occurred: {e}")


asyncio.run(start_server())

if __name__ == "__main__":
    asyncio.run(start_server())<|MERGE_RESOLUTION|>--- conflicted
+++ resolved
@@ -1,10 +1,5 @@
-<<<<<<< HEAD
-
-from Backend.db.controllers.userRequests_controller import UserRequestsController
-=======
 from __future__ import annotations
 from enum import Enum
->>>>>>> aa48c619
 from Backend.db.controllers.users_controller import UsersController
 from Backend.db.controllers.shifts_controller import ShiftsController, convert_shifts_for_client
 from Backend.db.controllers.workPlaces_controller import WorkPlacesController
@@ -16,12 +11,7 @@
 import websockets
 import asyncio
 import json
-<<<<<<< HEAD
-import datetime
-
-=======
 from datetime import datetime, timedelta
->>>>>>> aa48c619
 
 # Initialize the database and session
 db, _ = initialize_database_and_session()
@@ -69,16 +59,9 @@
 
 
 def handle_employee_signin(data):
-<<<<<<< HEAD
-
-    # Get the relevant data from the packet
-    username = data['employeeUsername']
-    password = data['employeePassword']
-=======
     # Get the relevant data from the packet
     username = data['username']
     password = data['password']
->>>>>>> aa48c619
     business_id = data['businessNumber']
     name = data['employeeName']
 
@@ -94,60 +77,12 @@
         'name': name,
         'isManager': False,
         'isActive': True,
-<<<<<<< HEAD
-
-    }
-    user = user_controller.create_entity(user_data)
-=======
     }
     user_controller.create_entity(user_data)
->>>>>>> aa48c619
 
     # Insert data into workPlaces table
     work_place_data = {
         'workPlaceID': business_id,
-<<<<<<< HEAD
-        'id': user.user_id
-    }
-    work_place = work_places_controller.create_entity(work_place_data)
-
-    # Insert data into userRequests table
-    user_request_data = {
-        'ModifyAt': datetime.datetime.now(),
-        'Requests': '...',
-        'id': user.user_id
-
-    }
-    user_request = user_requests_controller.create_entity(user_request_data)
-
-
-
-
-
-
-
-
-
-
-
-
-
-
-
-
-
-
-
-
-
-
-
-
-
-
-
-    pass
-=======
         'id': user_controller.get_user_id_by_username_and_password(username, password)
     }
     work_places_controller.create_entity(work_place_data)
@@ -163,7 +98,6 @@
 
     login_data = {"username": data["username"], "password": data["password"]}
     handle_login(login_data)
->>>>>>> aa48c619
 
 
 def handle_manager_signin(data):
