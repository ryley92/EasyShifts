--- conflicted
+++ resolved
@@ -375,13 +375,12 @@
         print("Make new week shifts")
         make_shifts()
 
-<<<<<<< HEAD
     elif request_id == 90:
-        # Get Employees shifts handling
+        # Get Employee's shifts handling
         print("Send employees shifts")
         employees_shifts = handle_send_shifts()
         return employees_shifts
-=======
+      
     elif request_id == 91:
         # Get Employees Requests Data
         print("Get Employees Requests Data")
@@ -420,7 +419,6 @@
     elif request_id == 99:
         # Set assigned shifts
         print("Set assigned shifts")
->>>>>>> a4efd34d
 
     else:
         print("Unknown request ID:", request_id)
