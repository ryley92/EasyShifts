--- conflicted
+++ resolved
@@ -121,11 +121,7 @@
     if (socket && socket.readyState === WebSocket.OPEN) {
         const request = {
             request_id: 20,
-<<<<<<< HEAD
-            data: {username, password, businessNumber , employeeName},
-=======
             data: {username, password, businessNumber, employeeName},
->>>>>>> aa48c619
         };
         socket.send(JSON.stringify(request));
     } else {
