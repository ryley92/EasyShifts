let socket;

/**
 * Event listener for the 'DOMContentLoaded' event.
 * Establishes a connection to the server and adds a global message event listener.
 */
document.addEventListener('DOMContentLoaded', function() {
    connectToServer();

    /**
     * Event listener for incoming messages on the WebSocket connection.
     * Parses the received JSON data and handles the corresponding response based on the request ID.
     *
     * @param {Event} event - The event object representing the incoming message.
     *
     * @example
     * // Example response object format:
     * // { request_id: 70, success: true, data: { /* profile data } } */
    socket.addEventListener('message', function(event) {
        const response = JSON.parse(event.data);

        // Check the request ID and handle the corresponding response
        switch (response.request_id) {
            case 70:
                handleProfileResponse(response);
                break;

            // Add more cases as needed
        }
    });
});

function connectToServer() {
    const serverUrl = 'ws://localhost:8080';
    socket = new WebSocket(serverUrl);

    socket.addEventListener('close', (event) => {
        logMessage('Connection closed');
    });

    socket.addEventListener('error', (event) => {
        logMessage(`Error: ${event}`);
    });
}

function redirectToLogin() {
    window.location.href = "pages/login.html";
}

function redirectToSignUp() {
    window.location.href = "pages/sign_up.html";
}

function redirectToManagerSignUp() {
    window.location.replace("../pages/manager_sign_up.html");
}

function redirectToEmployeeSignUp() {
    window.location.replace("../pages/employee_sign_up.html");
}

function redirectToSignInShifts() {
    window.location.replace("../pages/sign_in_shifts.html");
}

function sendLoginRequest() { // ORI
    const username = document.getElementById('username').value;
    const password = document.getElementById('password').value;
    if (socket && socket.readyState === WebSocket.OPEN) {
        const request = {
            request_id: 10,
            data: {username, password},
        };

        socket.send(JSON.stringify(request));
        socket.addEventListener ('message', (event) => {
        const userExists = event.data[1];
        if (userExists == 'f') {
            logMessage('Invalid Username or Password');
        } else {
            const isManager = event.data[7];
            logMessage(event.data[7]);

            if (isManager == 't') {
                window.location.replace("../pages/manager_page.html");
            } else {
                window.location.replace("../pages/employee_page.html");
            }
        }
        });
    } else {
        logMessage('Not connected to the server');
    }

}

function sendManagerSignUpRequest() { // ALON
    const username = document.getElementById('managerUsername').value;
    const password = document.getElementById('managerPassword').value;
    const isManager = 1;
    const isActive = 1;
    const name = document.getElementById('name').value;
    if (socket && socket.readyState === WebSocket.OPEN) {
        const request = {
            request_id: 30,
            data: {username, password, isManager, isActive, name},
        };
        socket.send(JSON.stringify(request));
    } else {
        logMessage('Not connected to the server');
    }
    // alon - you need to add here all of the details in manager signup and add it to the request struct
    window.location.replace("../pages/manager_page.html");
}

function sendEmployeeSignUpRequest() { // SHOVAL
    const username = document.getElementById('employeeUsername').value;
    const password = document.getElementById('employeePassword').value;
    const email = document.getElementById('employeeEmail').value;
    const name = document.getElementById('name').value;
    if (socket && socket.readyState === WebSocket.OPEN) {
        const request = {
            request_id: 20,
            data: {username, password, email, name},
        };
        socket.send(JSON.stringify(request));
    } else {
        logMessage('Not connected to the server');
    }
    window.location.replace("../pages/employee_page.html");
}

function getProfileRequest() { // WHO ENDS HERE/HIS PART FIRST
    if (socket && socket.readyState === WebSocket.OPEN) {
        const request = {
            request_id: 70,
        };
        socket.send(JSON.stringify(request));
    } else {
        logMessage('Not connected to the server');
    }
}

<<<<<<< HEAD
/**
 * Handles the response received for a profile request.
 *
 * @param {Object} response - The response object from the server.
     * @param {boolean} response.success - Indicates whether the request was successful.
     * @param {Object} response.data - The profile data received from the server.
 */
function handleProfileResponse(response) {
    // Check if the response object is defined
    if (response) {
        console.log('Response: ', response);
        // Check if the response indicates success or failure
        if (response.success) {
            const profileData = response.data;
            // You can now work with the profileData in your frontend
            console.log('Received profile data:', profileData);
            // Call a function to update the UI
            updateProfileUI(profileData);
        } else {
            logMessage('Failed to retrieve profile data');
        }
    } else {
        logMessage('Invalid response received');
    }
}


// Example function to format shifts
function formatShifts(shifts) {
    // Implement your logic to format shifts as needed
    // For example, join the shifts array into a string
    return shifts.join(', ');
}

function updateProfileUI(profileData) {
    // Update the UI with the profile data
    const profileContainer = document.getElementById('profileContainer');

    // Remove existing profile elements if any
    profileContainer.innerHTML = '';

    // Display specific fields manually
    const usernameElement = document.createElement('p');
    usernameElement.innerText = `Username: ${profileData.username}`;
    profileContainer.appendChild(usernameElement);

    const workplaceNameElement = document.createElement('p');
    workplaceNameElement.innerText = `Workplace: ${profileData.workplace_name}`;
    profileContainer.appendChild(workplaceNameElement);

    const shiftsElement = document.createElement('p');
    shiftsElement.innerText = `Future Shifts:`;
    profileContainer.appendChild(shiftsElement);

        // Display details of all shifts
    if (profileData.future_shifts.length > 0) {
        profileData.future_shifts.forEach(shift => {
            const shiftDetailsElement = document.createElement('p');
            shiftDetailsElement.innerText = `Shift ID: ${shift.id} | Shift Date: ${shift.shiftDate} | Shift Part: ${shift.shiftPart} | Workplace ID: ${shift.workPlaceID}\n \n`;

            // Display workers for the shift
            if (shift.workers && shift.workers.length > 0) {
                shiftDetailsElement.innerText += '\nWorkers:';
                shift.workers.forEach(worker => {
                    shiftDetailsElement.innerText += `\t- ${worker}`;
                });
            } else {
                shiftDetailsElement.innerText += '\nNo workers for this shift.';
            }


            // Add any additional fields you want to display for each shift

            profileContainer.appendChild(shiftDetailsElement);
        });
    } else {
        // Handle the case when there are no shifts
        const noShiftsElement = document.createElement('p');
        noShiftsElement.innerText = 'No upcoming shifts.';
        profileContainer.appendChild(noShiftsElement);
    }

}

function getEmployeesList() { // ORI
     if (socket && socket.readyState === WebSocket.OPEN) {
=======
function getEmployeesList() {
    if (socket && socket.readyState === WebSocket.OPEN) {
>>>>>>> 2c234fcf
        const request = {
            request_id: 60,
        };
        socket.send(JSON.stringify(request));
        socket.addEventListener('message', (event) => {
            const response = event.data; // Assuming the response is a string
            if (response !== null) {
                localStorage.setItem('employeesList', response); // Store the response in localStorage
                window.location.href = 'manager_workers_list.html'; // Redirect to manager_workers_list.html
            } else {
                console.log('Response is null');
            }
        });
    } else {
        logMessage('Not connected to the server');
        return;
    }
}





function sendShiftRequest() { // NETA
    let shiftsString = '';
    // Go over checkboxes of each day and shift to create the shiftsString
    for (let day of ['1', '2', '3', '4', '5', '6', '7']) {
        for (let shift of ['m', 'n', 'e']) {
            const checkbox = document.getElementById(`${day}${shift}`);
            const isChecked = checkbox.checked ? 't' : 'f';
            shiftsString += `${day}${shift}-${isChecked}_`;
        }
    }
    // Remove the trailing underscore
    shiftsString = shiftsString.slice(0, -1);
    var currentDate = new Date();
    // Send time and shifts to server
    if (socket && socket.readyState === WebSocket.OPEN) {
        const request = {
            request_id: 40,
            data: {currentDate, shiftsString},
        };
        socket.send(JSON.stringify(request));
        document.getElementById('result').innerHTML = "Request for shifts has been submitted";
    } else {
        logMessage('Not connected to the server');
    }
}

function getEmployeesShiftsRequest() { // HALEL
    if (socket && socket.readyState === WebSocket.OPEN) {
        const request = {
            request_id: 50,
        };
        socket.send(JSON.stringify(request));
    } else {
        logMessage('Not connected to the server');
    }
}

function logMessage(message) {
    const logDiv = document.getElementById('log');
    const logEntry = document.createElement('div');
    logEntry.textContent = message;
    logDiv.appendChild(logEntry);
}<|MERGE_RESOLUTION|>--- conflicted
+++ resolved
@@ -141,7 +141,6 @@
     }
 }
 
-<<<<<<< HEAD
 /**
  * Handles the response received for a profile request.
  *
@@ -226,12 +225,8 @@
 
 }
 
-function getEmployeesList() { // ORI
-     if (socket && socket.readyState === WebSocket.OPEN) {
-=======
 function getEmployeesList() {
     if (socket && socket.readyState === WebSocket.OPEN) {
->>>>>>> 2c234fcf
         const request = {
             request_id: 60,
         };
